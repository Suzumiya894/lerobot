--- conflicted
+++ resolved
@@ -594,16 +594,10 @@
 
     is_remote_server: bool = True
     server_port: int = 65432
-<<<<<<< HEAD
-    control_mode: str = "vel" # ['pos', 'vel']
-    control_action_use_head: bool = False
-    control_action_base_only_x: bool = True
-=======
     control_mode: str = "pos" # ['pos', 'vel']
     control_action_use_head: bool = False
     control_action_base_only_x: bool = True
 
->>>>>>> acbc2719
 
 @RobotConfig.register_subclass("lekiwi")
 @dataclass
